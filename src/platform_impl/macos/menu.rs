use cocoa::{
  appkit::{NSApp, NSApplication, NSEventModifierFlags, NSMenu, NSMenuItem},
  base::{id, nil, selector},
  foundation::{NSAutoreleasePool, NSString},
};
use objc::{
  declare::ClassDecl,
  rc::autoreleasepool,
  runtime::{Class, Object, Sel},
};
use std::sync::Once;

use crate::{
  event::Event,
  menu::{Menu, MenuId, MenuItem, MenuType},
};

use super::{app_state::AppState, event::EventWrapper};

static BLOCK_PTR: &str = "taoMenuItemBlockPtr";

pub(crate) struct KeyEquivalent<'a> {
  pub(crate) key: &'a str,
  pub(crate) masks: Option<NSEventModifierFlags>,
}
#[derive(Debug)]
struct Action(Box<u32>);

pub fn initialize(menu: Vec<Menu>) {
  autoreleasepool(|| unsafe {
    let menubar = NSMenu::new(nil).autorelease();

    for menu in menu {
      // create our menu
      let menu_item = NSMenuItem::new(nil).autorelease();
      menubar.addItem_(menu_item);
      // prepare our submenu tree
      let menu_title = NSString::alloc(nil).init_str(&menu.title);
      let menu_object = NSMenu::alloc(nil).initWithTitle_(menu_title).autorelease();

      // create menu
      for item in &menu.items {
        let item_obj: *mut Object = match item {
          // Custom menu
          MenuItem::Custom(custom_menu) => {
            // build accelerators if provided
            let mut key_equivalent = None;
            let mut accelerator_string: String;
            if let Some(accelerator) = custom_menu.keyboard_accelerators {
              accelerator_string = String::from(accelerator);
              let mut ns_modifier_flags: NSEventModifierFlags = NSEventModifierFlags::empty();

              if accelerator_string.contains("<Primary>") {
                accelerator_string = accelerator_string.replace("<Primary>", "");
                ns_modifier_flags.insert(NSEventModifierFlags::NSCommandKeyMask);
              }

              if accelerator_string.contains("<Shift>") {
                accelerator_string = accelerator_string.replace("<Shift>", "");
                ns_modifier_flags.insert(NSEventModifierFlags::NSShiftKeyMask);
              }

              if accelerator_string.contains("<Ctrl>") {
                accelerator_string = accelerator_string.replace("<Ctrl>", "");
                ns_modifier_flags.insert(NSEventModifierFlags::NSControlKeyMask);
              }

              let mut masks = None;
              if !ns_modifier_flags.is_empty() {
                masks = Some(ns_modifier_flags);
              }

              key_equivalent = Some(KeyEquivalent {
                key: accelerator_string.as_str(),
                masks,
              });
            }

<<<<<<< HEAD
            make_custom_menu_item(
              custom_menu._id,
              custom_menu.name,
              None,
              key_equivalent,
              MenuType::Menubar,
            )
=======
            make_custom_menu_item(custom_menu.id, custom_menu.name, None, key_equivalent)
>>>>>>> 08c68d67
          }
          // Separator
          MenuItem::Separator => NSMenuItem::separatorItem(nil),
          // About
          MenuItem::About(app_name) => {
            let title = format!("About {}", app_name);
            make_menu_item(
              title.as_str(),
              Some(selector("orderFrontStandardAboutPanel:")),
              None,
              MenuType::Menubar,
            )
          }
          // Close window
          MenuItem::CloseWindow => make_menu_item(
            "Close Window",
            Some(selector("performClose:")),
            Some(KeyEquivalent {
              key: "w",
              masks: None,
            }),
            MenuType::Menubar,
          ),
          MenuItem::Quit => make_menu_item(
            "Quit",
            Some(selector("terminate:")),
            Some(KeyEquivalent {
              key: "q",
              masks: None,
            }),
            MenuType::Menubar,
          ),
          MenuItem::Hide => make_menu_item(
            "Hide",
            Some(selector("hide:")),
            Some(KeyEquivalent {
              key: "h",
              masks: None,
            }),
            MenuType::Menubar,
          ),
          MenuItem::HideOthers => make_menu_item(
            "Hide Others",
            Some(selector("hideOtherApplications:")),
            Some(KeyEquivalent {
              key: "h",
              masks: Some(
                NSEventModifierFlags::NSAlternateKeyMask | NSEventModifierFlags::NSCommandKeyMask,
              ),
            }),
            MenuType::Menubar,
          ),
          MenuItem::ShowAll => make_menu_item(
            "Show All",
            Some(selector("unhideAllApplications:")),
            None,
            MenuType::Menubar,
          ),
          MenuItem::EnterFullScreen => make_menu_item(
            "Enter Full Screen",
            Some(selector("toggleFullScreen:")),
            Some(KeyEquivalent {
              key: "f",
              masks: Some(
                NSEventModifierFlags::NSCommandKeyMask | NSEventModifierFlags::NSControlKeyMask,
              ),
            }),
            MenuType::Menubar,
          ),
          MenuItem::Minimize => make_menu_item(
            "Minimize",
            Some(selector("performMiniaturize:")),
            Some(KeyEquivalent {
              key: "m",
              masks: None,
            }),
            MenuType::Menubar,
          ),
          MenuItem::Zoom => make_menu_item(
            "Zoom",
            Some(selector("performZoom:")),
            None,
            MenuType::Menubar,
          ),
          MenuItem::Copy => make_menu_item(
            "Copy",
            Some(selector("copy:")),
            Some(KeyEquivalent {
              key: "c",
              masks: None,
            }),
            MenuType::Menubar,
          ),
          MenuItem::Cut => make_menu_item(
            "Cut",
            Some(selector("cut:")),
            Some(KeyEquivalent {
              key: "x",
              masks: None,
            }),
            MenuType::Menubar,
          ),
          MenuItem::Paste => make_menu_item(
            "Paste",
            Some(selector("paste:")),
            Some(KeyEquivalent {
              key: "v",
              masks: None,
            }),
            MenuType::Menubar,
          ),
          MenuItem::Undo => make_menu_item(
            "Undo",
            Some(selector("undo:")),
            Some(KeyEquivalent {
              key: "z",
              masks: None,
            }),
            MenuType::Menubar,
          ),
          MenuItem::Redo => make_menu_item(
            "Redo",
            Some(selector("redo:")),
            Some(KeyEquivalent {
              key: "Z",
              masks: None,
            }),
            MenuType::Menubar,
          ),
          MenuItem::SelectAll => make_menu_item(
            "Select All",
            Some(selector("selectAll:")),
            Some(KeyEquivalent {
              key: "a",
              masks: None,
            }),
            MenuType::Menubar,
          ),
          MenuItem::Services => {
            let item = make_menu_item("Services", None, None, MenuType::Menubar);
            let app_class = class!(NSApplication);
            let app: id = msg_send![app_class, sharedApplication];
            let services: id = msg_send![app, servicesMenu];
            let _: () = msg_send![&*item, setSubmenu: services];
            item
          }
        };

        menu_object.addItem_(item_obj);
      }

      menu_item.setSubmenu_(menu_object);
    }

    // Set the menu as main menu for the app
    let app = NSApp();
    app.setMainMenu_(menubar);
  });
}

fn make_menu_alloc() -> *mut Object {
  unsafe { msg_send![make_menu_item_class(), alloc] }
}

pub(crate) fn make_custom_menu_item(
  id: MenuId,
  title: &str,
  selector: Option<Sel>,
  key_equivalent: Option<KeyEquivalent<'_>>,
  menu_type: MenuType,
) -> *mut Object {
  let alloc = make_menu_alloc();
  let menu_id = Box::new(Action(Box::new(id.0)));
  let ptr = Box::into_raw(menu_id);

  unsafe {
    (&mut *alloc).set_ivar(BLOCK_PTR, ptr as usize);
    let _: () = msg_send![&*alloc, setTarget:&*alloc];
    let title = NSString::alloc(nil).init_str(title);
    make_menu_item_from_alloc(alloc, title, selector, key_equivalent, menu_type)
  }
}

pub(crate) fn make_menu_item(
  title: &str,
  selector: Option<Sel>,
  key_equivalent: Option<KeyEquivalent<'_>>,
  menu_type: MenuType,
) -> *mut Object {
  let alloc = make_menu_alloc();
  unsafe {
    let title = NSString::alloc(nil).init_str(title);
    make_menu_item_from_alloc(alloc, title, selector, key_equivalent, menu_type)
  }
}

fn make_menu_item_from_alloc(
  alloc: *mut Object,
  title: *mut Object,
  selector: Option<Sel>,
  key_equivalent: Option<KeyEquivalent<'_>>,
  menu_type: MenuType,
) -> *mut Object {
  unsafe {
    let (key, masks) = match key_equivalent {
      Some(ke) => (NSString::alloc(nil).init_str(ke.key), ke.masks),
      None => (NSString::alloc(nil).init_str(""), None),
    };
    // if no selector defined, that mean it's a custom
    // menu so fire our handler
    let selector = match selector {
      Some(selector) => selector,
      None => match menu_type {
        MenuType::Menubar => sel!(fireMenubarAction:),
        MenuType::Statusbar => sel!(fireStatusbarAction:),
      },
    };

    // allocate our item to our class
    let item: id = msg_send![alloc, initWithTitle:&*title action:selector keyEquivalent:&*key];
    if let Some(masks) = masks {
      item.setKeyEquivalentModifierMask_(masks)
    }

    item
  }
}

fn make_menu_item_class() -> *const Class {
  static mut APP_CLASS: *const Class = 0 as *const Class;
  static INIT: Once = Once::new();

  INIT.call_once(|| unsafe {
    let superclass = class!(NSMenuItem);
    let mut decl = ClassDecl::new("TaoMenuItem", superclass).unwrap();
    decl.add_ivar::<usize>(BLOCK_PTR);

    decl.add_method(
      sel!(dealloc),
      dealloc_custom_menuitem as extern "C" fn(&Object, _),
    );

    decl.add_method(
      sel!(fireMenubarAction:),
      fire_menu_bar_click as extern "C" fn(&Object, _, id),
    );

    decl.add_method(
      sel!(fireStatusbarAction:),
      fire_status_bar_click as extern "C" fn(&Object, _, id),
    );

    APP_CLASS = decl.register();
  });

  unsafe { APP_CLASS }
}

extern "C" fn fire_status_bar_click(this: &Object, _: Sel, _item: id) {
  send_event(this, MenuType::Statusbar);
}

extern "C" fn fire_menu_bar_click(this: &Object, _: Sel, _item: id) {
  send_event(this, MenuType::Menubar);
}

fn send_event(this: &Object, origin: MenuType) {
  let menu_id = unsafe {
    let ptr: usize = *this.get_ivar(BLOCK_PTR);
    let obj = ptr as *const Action;
    &*obj
  };
  let event = Event::MenuEvent {
    menu_id: MenuId(*menu_id.0),
    origin,
  };
  AppState::queue_event(EventWrapper::StaticEvent(event));
}

extern "C" fn dealloc_custom_menuitem(this: &Object, _: Sel) {
  unsafe {
    let ptr: usize = *this.get_ivar(BLOCK_PTR);
    let obj = ptr as *mut Action;
    if !obj.is_null() {
      let _handler = Box::from_raw(obj);
    }
    let _: () = msg_send![super(this, class!(NSMenuItem)), dealloc];
  }
}<|MERGE_RESOLUTION|>--- conflicted
+++ resolved
@@ -76,17 +76,13 @@
               });
             }
 
-<<<<<<< HEAD
             make_custom_menu_item(
-              custom_menu._id,
+              custom_menu.id,
               custom_menu.name,
               None,
               key_equivalent,
               MenuType::Menubar,
             )
-=======
-            make_custom_menu_item(custom_menu.id, custom_menu.name, None, key_equivalent)
->>>>>>> 08c68d67
           }
           // Separator
           MenuItem::Separator => NSMenuItem::separatorItem(nil),
